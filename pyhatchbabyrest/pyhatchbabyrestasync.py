--- conflicted
+++ resolved
@@ -28,10 +28,6 @@
             self.was_open = False
 
 
-<<<<<<< HEAD
-
-=======
->>>>>>> ae218d4a
 class PyHatchBabyRestAsync(object):
     """An asynchronous interface to a Hatch Baby Rest device using bleak."""
 
@@ -85,11 +81,6 @@
         """
         self.device = await self._ensure_scan()
 
-<<<<<<< HEAD
-
-
-=======
->>>>>>> ae218d4a
         async with await self.client as client:
             await client.write_gatt_char(
                 char_specifier=CHAR_TX,
@@ -195,15 +186,12 @@
             self.color[0], self.color[1], self.color[2], brightness
         )
         return await self._send_command(command)
-<<<<<<< HEAD
     
     async def set_time(self, time: struct_time = None):
         if (time is None):
             time = localtime()
         command = strftime("ST%Y%m%d%H%M%SU", time)
         return await self._send_command(command)
-=======
->>>>>>> ae218d4a
 
     @property
     def name(self):
